/*
* All or portions of this file Copyright (c) Amazon.com, Inc. or its affiliates or
* its licensors.
*
* For complete copyright and license terms please see the LICENSE at the root of this
* distribution (the "License"). All use of this software is governed by the License,
* or, if provided, by the license below or the license accompanying this file. Do not
* remove or modify any license notices. This file is distributed on an "AS IS" BASIS,
* WITHOUT WARRANTIES OR CONDITIONS OF ANY KIND, either express or implied.
*
*/


#include "EMotionFX_precompiled.h"

#include <AzCore/Component/ComponentApplication.h>
#include <AzCore/Serialization/SerializeContext.h>
#include <AzCore/Serialization/EditContext.h>
#include <AzCore/RTTI/BehaviorContext.h>

#include <AzFramework/Physics/CharacterBus.h>

#include <LmbrCentral/Physics/CryCharacterPhysicsBus.h>

#include <EMotionFX/Source/Allocators.h>
#include <EMotionFX/Source/SingleThreadScheduler.h>
#include <EMotionFX/Source/EMotionFXManager.h>
#include <EMotionFX/Source/AnimGraphManager.h>
#include <EMotionFX/Source/AnimGraphObjectFactory.h>
#include <EMotionFX/Source/MotionSet.h>
#include <EMotionFX/Source/Recorder.h>
#include <EMotionFX/Source/ConstraintTransformRotationAngles.h>
#include <EMotionFX/Source/Parameter/ParameterFactory.h>
#include <EMotionFX/Source/TwoStringEventData.h>
#include <EMotionFX/Source/EventDataFootIK.h>

#include <EMotionFX/Source/PhysicsSetup.h>
#include <EMotionFX/Source/SimulatedObjectSetup.h>
#include <MCore/Source/Command.h>
#include <EMotionFX/CommandSystem/Source/MotionEventCommands.h>
#include <EMotionFX/CommandSystem/Source/SimulatedObjectCommands.h>

#include <EMotionFX/Source/PoseData.h>
#include <EMotionFX/Source/PoseDataRagdoll.h>

#include <Integration/EMotionFXBus.h>
#include <Integration/Assets/ActorAsset.h>
#include <Integration/Assets/MotionAsset.h>
#include <Integration/Assets/MotionSetAsset.h>
#include <Integration/Assets/AnimGraphAsset.h>

#include <Integration/System/SystemComponent.h>

#include <AzFramework/Physics/World.h>


#if defined(EMOTIONFXANIMATION_EDITOR) // EMFX tools / editor includes
// Qt
#   include <QtGui/QSurfaceFormat>
// EMStudio tools and main window registration
#   include <LyViewPaneNames.h>
#   include <AzToolsFramework/API/ViewPaneOptions.h>
#   include <AzCore/std/string/wildcard.h>
#   include <QApplication>
#   include <EMotionStudio/EMStudioSDK/Source/EMStudioManager.h>
#   include <EMotionStudio/EMStudioSDK/Source/MainWindow.h>
#   include <EMotionStudio/EMStudioSDK/Source/PluginManager.h>
// EMStudio plugins
#   include <EMotionStudio/Plugins/StandardPlugins/Source/LogWindow/LogWindowPlugin.h>
#   include <EMotionStudio/Plugins/StandardPlugins/Source/CommandBar/CommandBarPlugin.h>
#   include <EMotionStudio/Plugins/StandardPlugins/Source/ActionHistory/ActionHistoryPlugin.h>
#   include <EMotionStudio/Plugins/StandardPlugins/Source/MotionWindow/MotionWindowPlugin.h>
#   include <EMotionStudio/Plugins/StandardPlugins/Source/MorphTargetsWindow/MorphTargetsWindowPlugin.h>
#   include <EMotionStudio/Plugins/StandardPlugins/Source/TimeView/TimeViewPlugin.h>
#   include <EMotionStudio/Plugins/StandardPlugins/Source/Attachments/AttachmentsPlugin.h>
#   include <EMotionStudio/Plugins/StandardPlugins/Source/SceneManager/SceneManagerPlugin.h>
#   include <EMotionStudio/Plugins/StandardPlugins/Source/NodeWindow/NodeWindowPlugin.h>
#   include <EMotionStudio/Plugins/StandardPlugins/Source/MotionEvents/MotionEventsPlugin.h>
#   include <EMotionStudio/Plugins/StandardPlugins/Source/MotionSetsWindow/MotionSetsWindowPlugin.h>
#   include <EMotionStudio/Plugins/StandardPlugins/Source/NodeGroups/NodeGroupsPlugin.h>
#   include <EMotionStudio/Plugins/StandardPlugins/Source/AnimGraph/AnimGraphPlugin.h>
#   include <EMotionStudio/Plugins/RenderPlugins/Source/OpenGLRender/OpenGLRenderPlugin.h>
#   include <Editor/Plugins/HitDetection/HitDetectionJointInspectorPlugin.h>
#   include <Editor/Plugins/SkeletonOutliner/SkeletonOutlinerPlugin.h>
#   include <Editor/Plugins/Ragdoll/RagdollNodeInspectorPlugin.h>
#   include <Editor/Plugins/Cloth/ClothJointInspectorPlugin.h>
#   include <Editor/Plugins/SimulatedObject/SimulatedObjectWidget.h>
#   include <Source/Editor/PropertyWidgets/PropertyTypes.h>
#   include <EMotionFX_Traits_Platform.h>
#endif // EMOTIONFXANIMATION_EDITOR

#include <ISystem.h>

// include required AzCore headers
#include <AzCore/IO/FileIO.h>
#include <AzFramework/API/ApplicationAPI.h>

namespace EMotionFX
{
    namespace Integration
    {
        //////////////////////////////////////////////////////////////////////////
        class EMotionFXEventHandler
            : public EMotionFX::EventHandler
        {
        public:
            AZ_CLASS_ALLOCATOR(EMotionFXEventHandler, EMotionFXAllocator, 0);

            const AZStd::vector<EventTypes> GetHandledEventTypes() const
            {
                return {
                           EVENT_TYPE_ON_EVENT,
                           EVENT_TYPE_ON_HAS_LOOPED,
                           EVENT_TYPE_ON_STATE_ENTERING,
                           EVENT_TYPE_ON_STATE_ENTER,
                           EVENT_TYPE_ON_STATE_END,
                           EVENT_TYPE_ON_STATE_EXIT,
                           EVENT_TYPE_ON_START_TRANSITION,
                           EVENT_TYPE_ON_END_TRANSITION
                };
            }

            /// Dispatch motion events to listeners via ActorNotificationBus::OnMotionEvent.
            void OnEvent(const EMotionFX::EventInfo& emfxInfo) override
            {
                const ActorInstance* actorInstance = emfxInfo.mActorInstance;
                if (actorInstance)
                {
                    const AZ::EntityId owningEntityId = actorInstance->GetEntityId();

                    // Fill engine-compatible structure to dispatch to game code.
                    MotionEvent motionEvent;
                    motionEvent.m_entityId = owningEntityId;
                    motionEvent.m_actorInstance = emfxInfo.mActorInstance;
                    motionEvent.m_motionInstance = emfxInfo.mMotionInstance;
                    motionEvent.m_time = emfxInfo.mTimeValue;
                    // TODO
                    for (const auto& eventData : emfxInfo.mEvent->GetEventDatas())
                    {
                        if (const EMotionFX::TwoStringEventData* twoStringEventData = azrtti_cast<const EMotionFX::TwoStringEventData*>(eventData.get()))
                        {
                            motionEvent.m_eventTypeName = twoStringEventData->GetSubject().c_str();
                            motionEvent.SetParameterString(twoStringEventData->GetParameters().c_str(), twoStringEventData->GetParameters().size());
                            break;
                        }
                    }
                    motionEvent.m_globalWeight = emfxInfo.mGlobalWeight;
                    motionEvent.m_localWeight = emfxInfo.mLocalWeight;
                    motionEvent.m_isEventStart = emfxInfo.IsEventStart();

                    // Queue the event to flush on the main thread.
                    ActorNotificationBus::QueueEvent(owningEntityId, &ActorNotificationBus::Events::OnMotionEvent, AZStd::move(motionEvent));
                }
            }

            void OnHasLooped(EMotionFX::MotionInstance* motionInstance) override
            {
                const ActorInstance* actorInstance = motionInstance->GetActorInstance();
                if (actorInstance)
                {
                    const AZ::EntityId owningEntityId = actorInstance->GetEntityId();
                    ActorNotificationBus::QueueEvent(owningEntityId, &ActorNotificationBus::Events::OnMotionLoop, motionInstance->GetMotion()->GetName());
                }
            }

            void OnStateEntering(EMotionFX::AnimGraphInstance* animGraphInstance, EMotionFX::AnimGraphNode* state) override
            {
                const ActorInstance* actorInstance = animGraphInstance->GetActorInstance();
                if (actorInstance && state)
                {
                    const AZ::EntityId owningEntityId = actorInstance->GetEntityId();
                    ActorNotificationBus::QueueEvent(owningEntityId, &ActorNotificationBus::Events::OnStateEntering, state->GetName());
                }
            }

            void OnStateEnter(EMotionFX::AnimGraphInstance* animGraphInstance, EMotionFX::AnimGraphNode* state) override
            {
                const ActorInstance* actorInstance = animGraphInstance->GetActorInstance();
                if (actorInstance && state)
                {
                    const AZ::EntityId owningEntityId = actorInstance->GetEntityId();
                    ActorNotificationBus::QueueEvent(owningEntityId, &ActorNotificationBus::Events::OnStateEntered, state->GetName());
                }
            }

            void OnStateEnd(EMotionFX::AnimGraphInstance* animGraphInstance, EMotionFX::AnimGraphNode* state) override
            {
                const ActorInstance* actorInstance = animGraphInstance->GetActorInstance();
                if (actorInstance && state)
                {
                    const AZ::EntityId owningEntityId = actorInstance->GetEntityId();
                    ActorNotificationBus::QueueEvent(owningEntityId, &ActorNotificationBus::Events::OnStateExiting, state->GetName());
                }
            }

            void OnStateExit(EMotionFX::AnimGraphInstance* animGraphInstance, EMotionFX::AnimGraphNode* state) override
            {
                const ActorInstance* actorInstance = animGraphInstance->GetActorInstance();
                if (actorInstance && state)
                {
                    const AZ::EntityId owningEntityId = actorInstance->GetEntityId();
                    ActorNotificationBus::QueueEvent(owningEntityId, &ActorNotificationBus::Events::OnStateExited, state->GetName());
                }
            }

            void OnStartTransition(EMotionFX::AnimGraphInstance* animGraphInstance, EMotionFX::AnimGraphStateTransition* transition) override
            {
                const ActorInstance* actorInstance = animGraphInstance->GetActorInstance();
                if (actorInstance)
                {
                    const AZ::EntityId owningEntityId = actorInstance->GetEntityId();
                    const char* sourceName = transition->GetSourceNode() ? transition->GetSourceNode()->GetName() : "";
                    const char* targetName = transition->GetTargetNode() ? transition->GetTargetNode()->GetName() : "";
                    ActorNotificationBus::QueueEvent(owningEntityId, &ActorNotificationBus::Events::OnStateTransitionStart, sourceName, targetName);
                }
            }

            void OnEndTransition(EMotionFX::AnimGraphInstance* animGraphInstance, EMotionFX::AnimGraphStateTransition* transition) override
            {
                const ActorInstance* actorInstance = animGraphInstance->GetActorInstance();
                if (actorInstance)
                {
                    const AZ::EntityId owningEntityId = actorInstance->GetEntityId();
                    const char* sourceName = transition->GetSourceNode() ? transition->GetSourceNode()->GetName() : "";
                    const char* targetName = transition->GetTargetNode() ? transition->GetTargetNode()->GetName() : "";
                    ActorNotificationBus::QueueEvent(owningEntityId, &ActorNotificationBus::Events::OnStateTransitionEnd, sourceName, targetName);
                }
            }
        };

        //////////////////////////////////////////////////////////////////////////
        class ActorNotificationBusHandler
            : public ActorNotificationBus::Handler
            , public AZ::BehaviorEBusHandler
        {
        public:
            AZ_EBUS_BEHAVIOR_BINDER(ActorNotificationBusHandler, "{D2CD62E7-5FCF-4DC2-85DF-C205D5AB1E8B}", AZ::SystemAllocator,
                OnMotionEvent,
                OnMotionLoop,
                OnStateEntering,
                OnStateEntered,
                OnStateExiting,
                OnStateExited,
                OnStateTransitionStart,
                OnStateTransitionEnd);

            void OnMotionEvent(MotionEvent motionEvent) override
            {
                Call(FN_OnMotionEvent, motionEvent);
            }

            void OnMotionLoop(const char* motionName) override
            {
                Call(FN_OnMotionLoop, motionName);
            }

            void OnStateEntering(const char* stateName) override
            {
                Call(FN_OnStateEntering, stateName);
            }

            void OnStateEntered(const char* stateName) override
            {
                Call(FN_OnStateEntered, stateName);
            }

            void OnStateExiting(const char* stateName) override
            {
                Call(FN_OnStateExiting, stateName);
            }

            void OnStateExited(const char* stateName) override
            {
                Call(FN_OnStateExited, stateName);
            }

            void OnStateTransitionStart(const char* fromState, const char* toState) override
            {
                Call(FN_OnStateTransitionStart, fromState, toState);
            }

            void OnStateTransitionEnd(const char* fromState, const char* toState) override
            {
                Call(FN_OnStateTransitionEnd, fromState, toState);
            }
        };

        SystemComponent::~SystemComponent() = default;
        
        int SystemComponent::emfx_updateEnabled = 1;
        int SystemComponent::emfx_actorRenderEnabled = 1;

        void SystemComponent::ReflectEMotionFX(AZ::ReflectContext* context)
        {
            MCore::ReflectionSerializer::Reflect(context);
            MCore::StringIdPoolIndex::Reflect(context);
            EMotionFX::ConstraintTransformRotationAngles::Reflect(context);

            // Actor
            EMotionFX::PhysicsSetup::Reflect(context);
            EMotionFX::SimulatedObjectSetup::Reflect(context);

            EMotionFX::PoseData::Reflect(context);
            EMotionFX::PoseDataRagdoll::Reflect(context);

            // Motion set
            EMotionFX::MotionSet::Reflect(context);
            EMotionFX::MotionSet::MotionEntry::Reflect(context);

            // Base AnimGraph objects
            EMotionFX::AnimGraphObject::Reflect(context);
            EMotionFX::AnimGraph::Reflect(context);
            EMotionFX::AnimGraphNodeGroup::Reflect(context);
            EMotionFX::AnimGraphGameControllerSettings::Reflect(context);

            // Anim graph objects
            EMotionFX::AnimGraphObjectFactory::ReflectTypes(context);

            // Anim graph's parameters
            EMotionFX::ParameterFactory::ReflectParameterTypes(context);

            EMotionFX::MotionEventTable::Reflect(context);
            EMotionFX::MotionEventTrack::Reflect(context);
            EMotionFX::AnimGraphSyncTrack::Reflect(context);
            EMotionFX::Event::Reflect(context);
            EMotionFX::MotionEvent::Reflect(context);
            EMotionFX::EventData::Reflect(context);
            EMotionFX::EventDataSyncable::Reflect(context);
            EMotionFX::TwoStringEventData::Reflect(context);
            EMotionFX::EventDataFootIK::Reflect(context);

            EMotionFX::Recorder::Reflect(context);

            EMotionFX::KeyTrackLinearDynamic<AZ::Vector3>::Reflect(context);
            EMotionFX::KeyTrackLinearDynamic<AZ::Quaternion>::Reflect(context);
            EMotionFX::KeyFrame<AZ::Vector3>::Reflect(context);
            EMotionFX::KeyFrame<AZ::Quaternion>::Reflect(context);

            MCore::Command::Reflect(context);
            CommandSystem::MotionIdCommandMixin::Reflect(context);
            CommandSystem::CommandAdjustMotion::Reflect(context);
            CommandSystem::CommandClearMotionEvents::Reflect(context);
            CommandSystem::CommandCreateMotionEventTrack::Reflect(context);
            CommandSystem::CommandAdjustMotionEventTrack::Reflect(context);
            CommandSystem::CommandCreateMotionEvent::Reflect(context);
            CommandSystem::CommandAdjustMotionEvent::Reflect(context);

            EMotionFX::CommandAdjustSimulatedObject::Reflect(context);
            EMotionFX::CommandAdjustSimulatedJoint::Reflect(context);
        }

        //////////////////////////////////////////////////////////////////////////
        void SystemComponent::Reflect(AZ::ReflectContext* context)
        {
            ReflectEMotionFX(context);

            // Reflect component for serialization.
            AZ::SerializeContext* serializeContext = azrtti_cast<AZ::SerializeContext*>(context);
            if (serializeContext)
            {
                serializeContext->Class<SystemComponent, AZ::Component>()
                    ->Version(1)
                    ->Field("NumThreads", &SystemComponent::m_numThreads)
                ;

                serializeContext->Class<MotionEvent>()
                    ->Version(1)
                ;

                if (AZ::EditContext* ec = serializeContext->GetEditContext())
                {
                    ec->Class<SystemComponent>("EMotion FX Animation", "Enables the EMotion FX animation solution")
                        ->ClassElement(AZ::Edit::ClassElements::EditorData, "")
                        ->Attribute(AZ::Edit::Attributes::AppearsInAddComponentMenu, AZ_CRC("System", 0xc94d118b))
                        ->Attribute(AZ::Edit::Attributes::AutoExpand, true)
                        ->DataElement(AZ::Edit::UIHandlers::Default, &SystemComponent::m_numThreads, "Number of threads", "Number of threads used internally by EMotion FX")
                    ;
                }
            }

            // Reflect system-level types and EBuses to behavior context.
            AZ::BehaviorContext* behaviorContext = azrtti_cast<AZ::BehaviorContext*>(context);
            if (behaviorContext)
            {
                behaviorContext->EBus<SystemRequestBus>("SystemRequestBus")
                ;

                behaviorContext->EBus<SystemNotificationBus>("SystemNotificationBus")
                ;

                // In order for a property to be displayed in ScriptCanvas. Both a setter and a getter are necessary(both must be non-null).
                // This is being worked on in dragon branch, once this is complete the dummy lambda functions can be removed.
                behaviorContext->Class<MotionEvent>("MotionEvent")
                    ->Attribute(AZ::Script::Attributes::ExcludeFrom, AZ::Script::Attributes::Preview)
                    ->Property("entityId", BehaviorValueGetter(&MotionEvent::m_entityId), [](MotionEvent*, const AZ::EntityId&) {})
                    ->Property("parameter", BehaviorValueGetter(&MotionEvent::m_parameter), [](MotionEvent*, const char*) {})
                    ->Property("eventType", BehaviorValueGetter(&MotionEvent::m_eventType), [](MotionEvent*, const AZ::u32&) {})
                    ->Property("eventTypeName", BehaviorValueGetter(&MotionEvent::m_eventTypeName), [](MotionEvent*, const char*) {})
                    ->Property("time", BehaviorValueGetter(&MotionEvent::m_time), [](MotionEvent*, const float&) {})
                    ->Property("globalWeight", BehaviorValueGetter(&MotionEvent::m_globalWeight), [](MotionEvent*, const float&) {})
                    ->Property("localWeight", BehaviorValueGetter(&MotionEvent::m_localWeight), [](MotionEvent*, const float&) {})
                    ->Property("isEventStart", BehaviorValueGetter(&MotionEvent::m_isEventStart), [](MotionEvent*, const bool&) {})
                ;

                behaviorContext->EBus<ActorNotificationBus>("ActorNotificationBus")
                    ->Attribute(AZ::Script::Attributes::ExcludeFrom, AZ::Script::Attributes::Preview)
                    ->Handler<ActorNotificationBusHandler>()
                    ->Event("OnMotionEvent", &ActorNotificationBus::Events::OnMotionEvent)
                    ->Event("OnMotionLoop", &ActorNotificationBus::Events::OnMotionLoop)
                    ->Event("OnStateEntering", &ActorNotificationBus::Events::OnStateEntering)
                    ->Event("OnStateEntered", &ActorNotificationBus::Events::OnStateEntered)
                    ->Event("OnStateExiting", &ActorNotificationBus::Events::OnStateExiting)
                    ->Event("OnStateExited", &ActorNotificationBus::Events::OnStateExited)
                    ->Event("OnStateTransitionStart", &ActorNotificationBus::Events::OnStateTransitionStart)
                    ->Event("OnStateTransitionEnd", &ActorNotificationBus::Events::OnStateTransitionEnd)
                ;
            }
        }

        //////////////////////////////////////////////////////////////////////////
        void SystemComponent::GetProvidedServices(AZ::ComponentDescriptor::DependencyArrayType& provided)
        {
            provided.push_back(AZ_CRC("EMotionFXAnimationService", 0x3f8a6369));
        }

        //////////////////////////////////////////////////////////////////////////
        void SystemComponent::GetIncompatibleServices(AZ::ComponentDescriptor::DependencyArrayType& incompatible)
        {
            incompatible.push_back(AZ_CRC("EMotionFXAnimationService", 0x3f8a6369));
        }

        //////////////////////////////////////////////////////////////////////////
        void SystemComponent::GetRequiredServices(AZ::ComponentDescriptor::DependencyArrayType& required)
        {
            required.push_back(AZ_CRC("AssetDatabaseService", 0x3abf5601));
        }

        //////////////////////////////////////////////////////////////////////////
        void SystemComponent::GetDependentServices(AZ::ComponentDescriptor::DependencyArrayType& dependent)
        {
            dependent.push_back(AZ_CRC("AssetCatalogService", 0xc68ffc57));
            dependent.push_back(AZ_CRC("JobsService", 0xd5ab5a50));
        }

        //////////////////////////////////////////////////////////////////////////
        SystemComponent::SystemComponent()
            : m_numThreads(1)
        {
        }

        //////////////////////////////////////////////////////////////////////////
        void SystemComponent::Init()
        {
        }

        //////////////////////////////////////////////////////////////////////////
        void SystemComponent::Activate()
        {
            // Start EMotionFX allocator.
            EMotionFXAllocator::Descriptor allocatorDescriptor;
            allocatorDescriptor.m_custom = &AZ::AllocatorInstance<AZ::SystemAllocator>::Get();
            AZ::AllocatorInstance<EMotionFXAllocator>::Create(allocatorDescriptor);

            // Initialize MCore, which is EMotionFX's standard library of containers and systems.
            MCore::Initializer::InitSettings coreSettings;
            coreSettings.mMemAllocFunction = &EMotionFXAlloc;
            coreSettings.mMemReallocFunction = &EMotionFXRealloc;
            coreSettings.mMemFreeFunction = &EMotionFXFree;
            if (!MCore::Initializer::Init(&coreSettings))
            {
                AZ_Error("EMotion FX Animation", false, "Failed to initialize EMotion FX SDK Core");
                return;
            }

            // Initialize EMotionFX runtime.
            EMotionFX::Initializer::InitSettings emfxSettings;
            emfxSettings.mUnitType = MCore::Distance::UNITTYPE_METERS;

            if (!EMotionFX::Initializer::Init(&emfxSettings))
            {
                AZ_Error("EMotion FX Animation", false, "Failed to initialize EMotion FX SDK Runtime");
                return;
            }

            // Initialize media root to asset cache.
            // \todo We're in touch with the Systems team. Seems like the aliases are initialized pretty late and we can't access it when activating the system component.
            // Until this is resolved, we're going to init everything in the OnCrySystemInitialized().
            SetMediaRoot("@assets@");

            // Register EMotionFX event handler
            m_eventHandler.reset(aznew EMotionFXEventHandler());
            EMotionFX::GetEventManager().AddEventHandler(m_eventHandler.get());

            // Setup asset types.
            RegisterAssetTypesAndHandlers();

            SystemRequestBus::Handler::BusConnect();
            AZ::TickBus::Handler::BusConnect();
            CrySystemEventBus::Handler::BusConnect();
            EMotionFXRequestBus::Handler::BusConnect();
            EnableRayRequests();

#if defined (EMOTIONFXANIMATION_EDITOR)
            AzToolsFramework::EditorEvents::Bus::Handler::BusConnect();
            AzToolsFramework::EditorAnimationSystemRequestsBus::Handler::BusConnect();
            AzToolsFramework::AssetBrowser::AssetBrowserInteractionNotificationBus::Handler::BusConnect();
            m_updateTimer.Stamp();

            // Register custom property handlers for the reflected property editor.
            m_propertyHandlers = RegisterPropertyTypes();
#endif // EMOTIONFXANIMATION_EDITOR
        }

        //////////////////////////////////////////////////////////////////////////
        void SystemComponent::Deactivate()
        {
#if defined(EMOTIONFXANIMATION_EDITOR)
            // Unregister custom property handlers for the reflected property editor.
            UnregisterPropertyTypes(m_propertyHandlers);
            m_propertyHandlers.clear();

            if (EMStudio::GetManager())
            {
                EMStudio::Initializer::Shutdown();
                MysticQt::Initializer::Shutdown();
            }

            {
                using namespace AzToolsFramework;
                EditorRequests::Bus::Broadcast(&EditorRequests::UnregisterViewPane, EMStudio::MainWindow::GetEMotionFXPaneName());
            }

            AzToolsFramework::AssetBrowser::AssetBrowserInteractionNotificationBus::Handler::BusDisconnect();
            AzToolsFramework::EditorAnimationSystemRequestsBus::Handler::BusDisconnect();
            AzToolsFramework::EditorEvents::Bus::Handler::BusDisconnect();
#endif // EMOTIONFXANIMATION_EDITOR

            EMotionFX::GetEventManager().RemoveEventHandler(m_eventHandler.get());
            m_eventHandler.reset();

            AZ::TickBus::Handler::BusDisconnect();
            CrySystemEventBus::Handler::BusDisconnect();
            EMotionFXRequestBus::Handler::BusDisconnect();
            DisableRayRequests();

            if (SystemRequestBus::Handler::BusIsConnected())
            {
                SystemRequestBus::Handler::BusDisconnect();

                m_assetHandlers.resize(0);

                EMotionFX::Initializer::Shutdown();
                MCore::Initializer::Shutdown();
            }

            // Memory leaks will be reported.
            AZ::AllocatorInstance<EMotionFXAllocator>::Destroy();
        }

        //////////////////////////////////////////////////////////////////////////
        void SystemComponent::EnableRayRequests()
        {
            RaycastRequestBus::Handler::BusDisconnect();
            RaycastRequestBus::Handler::BusConnect();
        }

        void SystemComponent::DisableRayRequests()
        {
            RaycastRequestBus::Handler::BusDisconnect();
        }
        //////////////////////////////////////////////////////////////////////////
        void SystemComponent::OnCrySystemInitialized(ISystem& system, const SSystemInitParams&)
        {
#if !defined(AZ_MONOLITHIC_BUILD)
            // When module is linked dynamically, we must set our gEnv pointer.
            // When module is linked statically, we'll share the application's gEnv pointer.
            gEnv = system.GetGlobalEnvironment();
#endif

            REGISTER_CVAR2("emfx_updateEnabled", &emfx_updateEnabled, 1, VF_DEV_ONLY, "Enable main EMFX update");
            REGISTER_CVAR2("emfx_actorRenderEnabled", &emfx_actorRenderEnabled, 1, VF_DEV_ONLY, "Enable ActorRenderNode rendering");
        }

        //////////////////////////////////////////////////////////////////////////
        void SystemComponent::OnCryEditorInitialized()
        {
            // \todo Right now we're pointing at the @devassets@ location (source) and working from there, because .actor and .motion (motion) aren't yet processed through
            // the FBX pipeline. Once they are, we'll need to update various segments of the Tool to always read from the @assets@ cache, but write to the @devassets@ data/metadata.
            SetMediaRoot("@assets@");

            EMotionFX::GetEMotionFX().InitAssetFolderPaths();
        }

        //////////////////////////////////////////////////////////////////////////
        void SystemComponent::OnCrySystemShutdown(ISystem&)
        {
            gEnv->pConsole->UnregisterVariable("emfx_updateEnabled");
            gEnv->pConsole->UnregisterVariable("emfx_actorRenderEnabled");

#if !defined(AZ_MONOLITHIC_BUILD)
            gEnv = nullptr;
#endif
        }

        //////////////////////////////////////////////////////////////////////////
#if defined (EMOTIONFXANIMATION_EDITOR)
        void SystemComponent::UpdateAnimationEditorPlugins(float delta)
        {
            if (!EMStudio::GetManager())
            {
                return;
            }

            EMStudio::PluginManager* pluginManager = EMStudio::GetPluginManager();
            if (!pluginManager)
            {
                return;
            }

            // Process the plugins.
            const AZ::u32 numPlugins = pluginManager->GetNumActivePlugins();
            for (AZ::u32 i = 0; i < numPlugins; ++i)
            {
                EMStudio::EMStudioPlugin* plugin = pluginManager->GetActivePlugin(i);
                plugin->ProcessFrame(delta);
            }
        }
#endif

        //////////////////////////////////////////////////////////////////////////
        void SystemComponent::OnTick(float delta, AZ::ScriptTimePoint timePoint)
        {
            AZ_UNUSED(timePoint);

#if defined (EMOTIONFXANIMATION_EDITOR)
            AZ_UNUSED(delta);
            const float realDelta = m_updateTimer.StampAndGetDeltaTimeInSeconds();

            // Flush events prior to updating EMotion FX.
            ActorNotificationBus::ExecuteQueuedEvents();

            if (emfx_updateEnabled)
            {
                // Main EMotionFX runtime update.
                GetEMotionFX().Update(realDelta);
            }

            // Update all the animation editor plugins (redraw viewports, timeline, and graph windows etc).
            // But only update this when the main window is visible.
            if (EMotionFX::GetEMotionFX().GetIsInEditorMode() && EMStudio::GetManager() && EMStudio::HasMainWindow() && !EMStudio::GetMainWindow()->visibleRegion().isEmpty())
            {
                UpdateAnimationEditorPlugins(realDelta);
            }
#else
            // Flush events prior to updating EMotion FX.
            ActorNotificationBus::ExecuteQueuedEvents();

            if (emfx_updateEnabled)
            {
                // Main EMotionFX runtime update.
                GetEMotionFX().Update(delta);
            }
#endif

            const float timeDelta = delta;
            const ActorManager* actorManager = GetEMotionFX().GetActorManager();
            const AZ::u32 numActorInstances = actorManager->GetNumActorInstances();
            for (AZ::u32 i = 0; i < numActorInstances; ++i)
            {
                const ActorInstance* actorInstance = actorManager->GetActorInstance(i);

                if (actorInstance && actorInstance->GetIsEnabled() && actorInstance->GetIsOwnedByRuntime())
                {
                    AZ::Entity* entity = actorInstance->GetEntity();
                    const Actor* actor = actorInstance->GetActor();

                    if (entity && actor && actor->GetMotionExtractionNode())
                    {
                        const AZ::EntityId entityId = entity->GetId();

                        // Check if we have any physics character controllers.
                        bool hasPhysicsController = false;
                        bool hasCryPhysicsController = false;
                        Physics::CharacterRequestBus::EventResult(hasPhysicsController, entityId, &Physics::CharacterRequests::IsPresent);
                        LmbrCentral::CryCharacterPhysicsRequestBus::EventResult(hasCryPhysicsController, entityId, &LmbrCentral::CryCharacterPhysicsRequests::IsCryCharacterControllerPresent);

                        // If we have a physics controller.
                        AZ::TransformInterface* entityTransform = entity->GetTransform();
                        if (hasPhysicsController || hasCryPhysicsController)
                        {
                            const float deltaTimeInv = (timeDelta > 0.0f) ? (1.0f / timeDelta) : 0.0f;

                            AZ::Transform currentTransform = entityTransform->GetWorldTM();
                            const AZ::Vector3 actorInstancePosition = actorInstance->GetWorldSpaceTransform().mPosition;
                            const AZ::Vector3 positionDelta = actorInstancePosition - currentTransform.GetPosition();
<<<<<<< HEAD

                            //const AZ::Vector3 currentPos = currentTransform.GetPosition();
                            //const AZ::Vector3 positionDelta = actorInstancePosition - currentPos;
=======
>>>>>>> 07228c60

                            if (hasPhysicsController)
                            {
                                Physics::CharacterRequestBus::Event(entityId, &Physics::CharacterRequests::TryRelativeMove, positionDelta, timeDelta);
<<<<<<< HEAD
                                //Fixed by hand by Galib
=======

                                // Some of the character controller implementations like the PhysX one directly adjust the entity position and are not
                                // delaying the calculation until the next physics system update. Thus, we will need to get the updated current transform.
>>>>>>> 07228c60
                                currentTransform = entityTransform->GetWorldTM();
                            }
                            else if (hasCryPhysicsController)
                            {
                                const AZ::Vector3 scale = currentTransform.ExtractScaleExact();
                                const AZ::Vector3 velocity = positionDelta * scale * deltaTimeInv;
                                EBUS_EVENT_ID(entityId, LmbrCentral::CryCharacterPhysicsRequestBus, RequestVelocity, velocity, 0);
                            }

                            // Calculate the difference in rotation and apply that to the entity transform.
                            const AZ::Quaternion actorInstanceRotation = MCore::EmfxQuatToAzQuat(actorInstance->GetWorldSpaceTransform().mRotation);
                            const AZ::Quaternion rotationDelta = AZ::Quaternion::CreateFromTransform(currentTransform).GetInverseFull() * actorInstanceRotation;
                            if (!rotationDelta.IsIdentity(AZ::g_fltEps))
                            {
                                currentTransform = currentTransform * AZ::Transform::CreateFromQuaternion(rotationDelta);
                                entityTransform->SetWorldTM(currentTransform);
                            }
                        }
                        else // There is no physics controller, just use EMotion FX's actor instance transform directly.
                        {                            
                            const AZ::Transform newTransform = MCore::EmfxTransformToAzTransform(actorInstance->GetWorldSpaceTransform());
                            entityTransform->SetWorldTM(newTransform);
                        }
                    }
                }
            }
        }

        int SystemComponent::GetTickOrder()
        {
            return AZ::TICK_ANIMATION;
        }

        //////////////////////////////////////////////////////////////////////////
        void SystemComponent::RegisterAnimGraphObjectType(EMotionFX::AnimGraphObject* objectTemplate)
        {
            EMotionFX::AnimGraphObjectFactory::GetUITypes().emplace(azrtti_typeid(objectTemplate));
        }

        //////////////////////////////////////////////////////////////////////////
        void SystemComponent::RegisterAssetTypesAndHandlers()
        {
            // Initialize asset handlers.
            m_assetHandlers.emplace_back(aznew ActorAssetHandler);
            m_assetHandlers.emplace_back(aznew MotionAssetHandler);
            m_assetHandlers.emplace_back(aznew MotionSetAssetHandler);
            m_assetHandlers.emplace_back(aznew AnimGraphAssetHandler);

            // Add asset types and extensions to AssetCatalog.
            auto assetCatalog = AZ::Data::AssetCatalogRequestBus::FindFirstHandler();
            if (assetCatalog)
            {
                assetCatalog->EnableCatalogForAsset(azrtti_typeid<ActorAsset>());
                assetCatalog->EnableCatalogForAsset(azrtti_typeid<MotionAsset>());
                assetCatalog->EnableCatalogForAsset(azrtti_typeid<MotionSetAsset>());
                assetCatalog->EnableCatalogForAsset(azrtti_typeid<AnimGraphAsset>());

                assetCatalog->AddExtension("actor");        // Actor
                assetCatalog->AddExtension("motion");       // Motion
                assetCatalog->AddExtension("motionset");    // Motion set
                assetCatalog->AddExtension("animgraph");    // Anim graph
            }
        }

        //////////////////////////////////////////////////////////////////////////
        void SystemComponent::SetMediaRoot(const char* alias)
        {
            const char* rootPath = AZ::IO::FileIOBase::GetInstance()->GetAlias(alias);
            if (rootPath)
            {
                AZStd::string mediaRootPath = rootPath;
                EBUS_EVENT(AzFramework::ApplicationRequests::Bus, NormalizePathKeepCase, mediaRootPath);
                EMotionFX::GetEMotionFX().SetMediaRootFolder(mediaRootPath.c_str());
            }
            else
            {
                AZ_Warning("EMotionFX", false, "Failed to set media root because alias \"%s\" could not be resolved.", alias);
            }
        }


        //////////////////////////////////////////////////////////////////////////
        RaycastRequests::RaycastResult SystemComponent::Raycast(AZ::EntityId entityId, const RaycastRequests::RaycastRequest& rayRequest)
        {
            RaycastRequests::RaycastResult rayResult;

            // Build the ray request in the physics system.
            Physics::RayCastRequest physicsRayRequest;
            physicsRayRequest.m_start       = rayRequest.m_start;
            physicsRayRequest.m_direction   = rayRequest.m_direction;
            physicsRayRequest.m_distance    = rayRequest.m_distance;
            physicsRayRequest.m_queryType   = rayRequest.m_queryType;

            // Cast the ray in the physics system.
            Physics::RayCastHit physicsRayResult;
            Physics::WorldRequestBus::EventResult(physicsRayResult, Physics::DefaultPhysicsWorldId, &Physics::WorldRequests::RayCast, physicsRayRequest);
            if (physicsRayResult) // We intersected.
            {
                rayResult.m_position    = physicsRayResult.m_position;
                rayResult.m_normal      = physicsRayResult.m_normal;
                rayResult.m_intersected = true;
            }

            return rayResult;
        }


#if defined (EMOTIONFXANIMATION_EDITOR)

        //////////////////////////////////////////////////////////////////////////
        void InitializeEMStudioPlugins()
        {
            // Register EMFX plugins.
            EMStudio::PluginManager* pluginManager = EMStudio::GetPluginManager();
            pluginManager->RegisterPlugin(new EMStudio::LogWindowPlugin());
            pluginManager->RegisterPlugin(new EMStudio::CommandBarPlugin());
            pluginManager->RegisterPlugin(new EMStudio::ActionHistoryPlugin());
            pluginManager->RegisterPlugin(new EMStudio::MotionWindowPlugin());
            pluginManager->RegisterPlugin(new EMStudio::MorphTargetsWindowPlugin());
            pluginManager->RegisterPlugin(new EMStudio::TimeViewPlugin());
            pluginManager->RegisterPlugin(new EMStudio::AttachmentsPlugin());
            pluginManager->RegisterPlugin(new EMStudio::SceneManagerPlugin());
            pluginManager->RegisterPlugin(new EMStudio::NodeWindowPlugin());
            pluginManager->RegisterPlugin(new EMStudio::MotionEventsPlugin());
            pluginManager->RegisterPlugin(new EMStudio::MotionSetsWindowPlugin());
            pluginManager->RegisterPlugin(new EMStudio::NodeGroupsPlugin());
            pluginManager->RegisterPlugin(new EMStudio::AnimGraphPlugin());
            pluginManager->RegisterPlugin(new EMStudio::OpenGLRenderPlugin());
            pluginManager->RegisterPlugin(new EMotionFX::HitDetectionJointInspectorPlugin());
            pluginManager->RegisterPlugin(new EMotionFX::SkeletonOutlinerPlugin());
            pluginManager->RegisterPlugin(new EMotionFX::RagdollNodeInspectorPlugin());
#ifdef EMOTIONFX_ENABLE_CLOTH
            pluginManager->RegisterPlugin(new EMotionFX::ClothJointInspectorPlugin());
#endif
            pluginManager->RegisterPlugin(new EMotionFX::SimulatedObjectWidget());
        }

        //////////////////////////////////////////////////////////////////////////
        void SystemComponent::NotifyRegisterViews()
        {
            using namespace AzToolsFramework;

            // Construct data folder that is used by the tool for loading assets (images etc.).
            AZStd::string devRootPath;
            AzFramework::ApplicationRequests::Bus::BroadcastResult(devRootPath, &AzFramework::ApplicationRequests::GetEngineRoot);
            devRootPath += "Gems/EMotionFX/Assets/Editor/";
            AzFramework::ApplicationRequests::Bus::Broadcast(&AzFramework::ApplicationRequests::NormalizePathKeepCase, devRootPath);

            // Re-initialize EMStudio.
            int argc = 0;
            char** argv = nullptr;

            MysticQt::Initializer::Init("", devRootPath.c_str());
            EMStudio::Initializer::Init(qApp, argc, argv);

            InitializeEMStudioPlugins();

            // Get the MainWindow the first time so it is constructed
            EMStudio::GetManager()->GetMainWindow();

            EMStudio::GetManager()->ExecuteApp();

            AZStd::function<QWidget*()> windowCreationFunc = []()
                {
                    return EMStudio::GetMainWindow();
                };

            // Register EMotionFX window with the main editor.
            AzToolsFramework::ViewPaneOptions emotionFXWindowOptions;
            emotionFXWindowOptions.isPreview = true;
            emotionFXWindowOptions.isDeletable = true;
            emotionFXWindowOptions.isDockable = false;
#if AZ_TRAIT_EMOTIONFX_MAIN_WINDOW_DETACHED
            emotionFXWindowOptions.detachedWindow = true;
#endif
            emotionFXWindowOptions.optionalMenuText = "Animation Editor (PREVIEW)";
            EditorRequests::Bus::Broadcast(&EditorRequests::RegisterViewPane, EMStudio::MainWindow::GetEMotionFXPaneName(), LyViewPane::CategoryTools, emotionFXWindowOptions, windowCreationFunc);
        }

        //////////////////////////////////////////////////////////////////////////
        bool SystemComponent::IsSystemActive(EditorAnimationSystemRequests::AnimationSystem systemType)
        {
            return (systemType == AnimationSystem::EMotionFX);
        }

        // AzToolsFramework::AssetBrowser::AssetBrowserInteractionNotificationBus::Handler
        AzToolsFramework::AssetBrowser::SourceFileDetails SystemComponent::GetSourceFileDetails(const char* fullSourceFileName)
        {
            using namespace AzToolsFramework::AssetBrowser;
            if (AZStd::wildcard_match("*.motionset", fullSourceFileName))
            {
                return SourceFileDetails("Editor/Images/AssetBrowser/MotionSet_16.png");
            }
            else if (AZStd::wildcard_match("*.animgraph", fullSourceFileName))
            {
                return SourceFileDetails("Editor/Images/AssetBrowser/AnimGraph_16.png");
            }
            return SourceFileDetails(); // no result
        }

#endif // EMOTIONFXANIMATION_EDITOR
    }
}<|MERGE_RESOLUTION|>--- conflicted
+++ resolved
@@ -693,23 +693,11 @@
                             AZ::Transform currentTransform = entityTransform->GetWorldTM();
                             const AZ::Vector3 actorInstancePosition = actorInstance->GetWorldSpaceTransform().mPosition;
                             const AZ::Vector3 positionDelta = actorInstancePosition - currentTransform.GetPosition();
-<<<<<<< HEAD
-
-                            //const AZ::Vector3 currentPos = currentTransform.GetPosition();
-                            //const AZ::Vector3 positionDelta = actorInstancePosition - currentPos;
-=======
->>>>>>> 07228c60
-
                             if (hasPhysicsController)
                             {
                                 Physics::CharacterRequestBus::Event(entityId, &Physics::CharacterRequests::TryRelativeMove, positionDelta, timeDelta);
-<<<<<<< HEAD
-                                //Fixed by hand by Galib
-=======
-
                                 // Some of the character controller implementations like the PhysX one directly adjust the entity position and are not
                                 // delaying the calculation until the next physics system update. Thus, we will need to get the updated current transform.
->>>>>>> 07228c60
                                 currentTransform = entityTransform->GetWorldTM();
                             }
                             else if (hasCryPhysicsController)
